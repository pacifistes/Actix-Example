--- conflicted
+++ resolved
@@ -1,21 +1,14 @@
 mod authentication;
 mod error;
 mod services;
-<<<<<<< HEAD
 mod validator;
-=======
->>>>>>> 96fa07ae
 
 use ::validator::Validate;
 use actix_cors::Cors;
 use actix_web::get;
 use actix_web::web::ReqData;
-<<<<<<< HEAD
-use actix_web::{middleware, web, App, HttpResponse, HttpServer, Result};
-=======
-use actix_web::{http::StatusCode, middleware, web, App, HttpResponse, HttpServer, Result};
+use actix_web::{App, HttpResponse, HttpServer, Result, http::StatusCode, middleware, web};
 use actix_web_lab::middleware::ErrorHandlers;
->>>>>>> 96fa07ae
 use authentication::middleware::api_key_auth_middleware;
 use serde::{Deserialize, Serialize};
 use std::collections::HashSet;
@@ -97,8 +90,6 @@
 #[actix_web::main]
 async fn main() -> std::io::Result<()> {
     dotenv::dotenv().ok();
-<<<<<<< HEAD
-=======
 
     // Initialize Sentry
     let _guard = sentry::init(sentry::ClientOptions {
@@ -109,7 +100,6 @@
         ..Default::default()
     });
 
->>>>>>> 96fa07ae
     let port = std::env::var("API_PORT")
         .unwrap_or_else(|_| std::env::var("PORT").unwrap_or_else(|_| String::from("8080")));
 
